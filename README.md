# Readability.php
[![Latest Stable Version](https://poser.pugx.org/andreskrey/readability.php/v/stable)](https://packagist.org/packages/andreskrey/readability.php) [![StyleCI](https://styleci.io/repos/71042668/shield?branch=master)](https://styleci.io/repos/71042668) [![Build Status](https://travis-ci.org/andreskrey/readability.php.svg?branch=master)](https://travis-ci.org/andreskrey/readability.php)

PHP port of *Mozilla's* **[Readability.js](https://github.com/mozilla/readability)**. Parses html text (usually news and other articles) and tries to return title, byline and text content without nav bars, ads, footers, or anything that isn't the main body of the text. Analizes each text node, gives an score and orders them based on this calculation.

**Requires**: PHP 5.4+ & DOMDocument (libxml)

**Lead Developer**: Andres Rey

## Status

Current status is stable. Not _suuuuper_ stable but stable enough.

## How to use it

First you have to require the library using composer:

`composer require andreskrey/readability.php`

Then, create and HTMLParser object with your preferences, feed the `parse()` function with your HTML and check the resulting array:

```php 
use andreskrey\Readability\HTMLParser;

$readability = new HTMLParser();

$html = file_get_contents('http://your.favorite.newspaper/article.html');

$result = $readability->parse($html);
```

The `$result` variable now will hold the following information:

```
$result = [
    'title' => 'Title of the article',
    'author' => 'Name of the author of the article',
    'image' => 'Main image of the article',
    'article' => 'DOMDocument with the full article text, scored and parsed'
]
```

If the parsing process was unsuccessful the HTMLParser will return `false`

## Options

- **maxTopCandidates**: default value `5`, max amount of top level candidates.
- **articleByLine**: default value `false`, search for the article byline. 
- **stripUnlikelyCandidates**: default value `true`, remove nodes that are unlikely to have relevant information. Useful for debugging or parsing complex or non-standard articles. 
- **cleanConditionally**: default value `true`, remove certain nodes after parsing to return a cleaner result. 
- **weightClasses**: default value `true`, weight classes during the rating phase. 
- **removeReadabilityTags**: default value `true`, remove the data-readability tags inside the nodes that are added during the rating phase. 
- **fixRelativeURLs**: default value `false`, convert relative URLs to absolute. Like `/test` to `http://host/test`. 
- **substituteEntities**: default value `false`, disables the `substituteEntities` flag of libxml. Will avoid substituting HTML entities. Like `&aacute;` to á.
- **normalizeEntities**: default value `false`, converts UTF-8 characters to its HTML Entity equivalent. Useful to parse HTML with mixed encoding.
- **originalURL**: default value `http://fakehost`, original URL from the article used to fix relative URLs.
- **summonCthulhu**: default value `false`, remove all `<script>` nodes via regex. This is not ideal as it might break things, but might be the only solution to [libxml problems with unescaped javascript](https://github.com/andreskrey/readability.php#known-issues).

## Limitations

Of course the main limitation is PHP. Websites that load the content through lazy loading, AJAX, or any type of javascript fueled call will be ignored (actually, *not ran*) and the resulting text will be incorrect, compared to the readability.js results. All the articles you want to parse with readability.php will need to be complete and all the content should be in the HTML already.  

## Known Issues

DOMDocument has some issues while parsing javascript with unescaped HTML on strings. Consider the following code:

```html
<div> <!-- Offending div without closing tag -->
<script type="text/javascript">
       var test = '</div>';
       // I should not appear on the result
</script>
```

If you would like to remove the scripts of the HTML (like readability does), you would expect ending up with just one div and one comment on the final HTML. The problem is that libxml takes that closing div tag inside the javascript string as a HTML tag, effectively closing the unclosed tag and leaving the rest of the javascript as a string withing a P tag. If you save that node, the final HTML will end up like this:

```html
<div> <!-- Offending div without closing tag -->
<p>';
       // I should not appear on the result
</p></div>
```

This is a libxml issue and not a Readability.php bug.

There's a workaround for this: using the summonCthulhu option. This will remove all script tags via regex, which is not ideal because you may end up summoning [the lord of darkness](https://stackoverflow.com/a/1732454).

## Dependencies

Readability uses the Element interface and class from *The PHP League's* **[html-to-markdown](https://github.com/thephpleague/html-to-markdown/)**. The Readability object is an extension of the Element class. It overrides some methods but relies on it for basic DOMElement parsing.

## To-do

- Right now the Readability object is an extension of the Element object of html-to-markdown. This is a problem because you lose context. The scoring when creating a new Readability object must be reloaded manually. The DOMDocument object is consistent across the same document. You change one value here and that will update all other nodes in other variables. By using the element interface you lose that reference and the score must be restored manually. Ideally, the Readability object should be an extension of the DOMDocument or DOMElement objects, the score should be saved within that object and no restoration or recalculation would be needed.
- There are a lot of problems with responsabilities. Right now there are two classes: HTMLParser and Readability. HTMLParser does a lot of things that should be a responsibility of Readability. It also does a lot of things that should be part of another class, specially when building the final article DOMDocument.

## How it works

Readability parses all the text with DOMDocument, scans the text nodes and gives the a score, based on the amount of words, links and type of element. Then it selects the highest scoring element and creates a new DOMDocument with all its siblings. Each sibling is scored to discard useless elements, like nav bars, empty nodes, etc.

<<<<<<< HEAD
## Code porting

Current version follows the latest version of readability.js as of [05 May 2017](https://github.com/mozilla/readability/commit/f0edc77cb58ef52890e3065cf2b0e334d940feb2).
 
### TO-DOs of the current port:

 - Port `_cleanStyles` to avoid style attributes inside other tags (like `<p style="hello   ">`) 
=======
## License

    Copyright (c) 2010 Arc90 Inc

    Licensed under the Apache License, Version 2.0 (the "License");
    you may not use this file except in compliance with the License.
    You may obtain a copy of the License at

       http://www.apache.org/licenses/LICENSE-2.0

    Unless required by applicable law or agreed to in writing, software
    distributed under the License is distributed on an "AS IS" BASIS,
    WITHOUT WARRANTIES OR CONDITIONS OF ANY KIND, either express or implied.
    See the License for the specific language governing permissions and
    limitations under the License.
>>>>>>> d7315e7e
<|MERGE_RESOLUTION|>--- conflicted
+++ resolved
@@ -98,7 +98,6 @@
 
 Readability parses all the text with DOMDocument, scans the text nodes and gives the a score, based on the amount of words, links and type of element. Then it selects the highest scoring element and creates a new DOMDocument with all its siblings. Each sibling is scored to discard useless elements, like nav bars, empty nodes, etc.
 
-<<<<<<< HEAD
 ## Code porting
 
 Current version follows the latest version of readability.js as of [05 May 2017](https://github.com/mozilla/readability/commit/f0edc77cb58ef52890e3065cf2b0e334d940feb2).
@@ -106,7 +105,7 @@
 ### TO-DOs of the current port:
 
  - Port `_cleanStyles` to avoid style attributes inside other tags (like `<p style="hello   ">`) 
-=======
+
 ## License
 
     Copyright (c) 2010 Arc90 Inc
@@ -121,5 +120,4 @@
     distributed under the License is distributed on an "AS IS" BASIS,
     WITHOUT WARRANTIES OR CONDITIONS OF ANY KIND, either express or implied.
     See the License for the specific language governing permissions and
-    limitations under the License.
->>>>>>> d7315e7e
+    limitations under the License.