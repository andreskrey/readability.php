<<<<<<< HEAD
<div class="article">
=======
<div id="Box">
        
        
        
        <div id="Main">
            <div class="article">
>>>>>>> 79e243db
                
                <p>Daring Fireball is written and produced by John Gruber.</p>
                <p>
                    <a href="http://fakehost/graphics/author/addison-bw.jpg"> <img alt="Photograph of the author." src="http://fakehost/graphics/author/addison-bw-425.jpg"></img></a>
                    <br></br><em>Portrait by <a href="http://superbiate.com/inquiries/">George Del Barrio</a></em> </p>
                <h2>Mac Apps</h2>
                <ul><li><a href="http://www.barebones.com/products/bbedit/">BBEdit</a></li>
                    <li><a href="http://www.flyingmeat.com/acorn/">Acorn</a></li>
                    <li><a href="http://www.red-sweater.com/marsedit/">MarsEdit</a></li>
                    <li><a href="http://aged-and-distilled.com/napkin/">Napkin</a></li>
                    <li><a href="http://www.barebones.com/products/Yojimbo/">Yojimbo</a></li>
                    <li><a href="http://www.panic.com/transmit/">Transmit</a></li>
                    <li><a href="http://latenightsw.com/sd4/index.html">Script Debugger</a></li>
                    <li><a href="http://www.ambrosiasw.com/utilities/snapzprox/">Snapz Pro X</a></li>
                    <li><a href="http://nightly.webkit.org/">WebKit</a></li>
                </ul><h2>iPhone Apps</h2>
                <ul><li><a href="http://vesperapp.co/">Vesper</a></li>
                </ul><h2>Server Software</h2>
                <p>The Daring Fireball website is hosted by <a href="http://joyent.com/">Joyent</a>.</p>
                <p>Articles and links are published through <a href="http://movabletype.org/">Movable Type</a>. In addition to my own SmartyPants and Markdown plug-ins, Daring Fireball uses several excellent Movable Type plug-ins, including Brad Choate’s <a href="http://bradchoate.com/weblog/2003/06/24/regular-expressions">MT-Regex</a> and <a href="http://bradchoate.com/weblog/2004/10/20/mtifempty">MT-IfEmpty</a>, and <a href="http://bumppo.net/projects/amputator/">Nat Irons’s Amputator</a>.</p>
                <p>Stats are tracked using <a href="http://haveamint.com/">Mint</a>. Additional web nerdery, including the membership system, is fueled by <a href="http://perl.org/">Perl</a>, <a href="http://www.php.net/">PHP</a>, and <a href="http://www.mysql.com/">MySQL</a>.</p>
                <h2>Web Standards</h2>
                <p>Web standards are important, and Daring Fireball adheres to them. Specifically, Daring Fireball’s HTML markup should validate as either <a href="http://www.whatwg.org/specs/web-apps/current-work/">HTML 5</a> or XHTML 4.01 Transitional, its layout is constructed using <a href="http://jigsaw.w3.org/css-validator/validator?uri=http://daringfireball.net/css/fireball_screen.css">valid CSS</a>, and its syndicated feed is <a href="http://feedvalidator.org/check?url=http%3A%2F%2Fdaringfireball.net%2Findex.xml">valid Atom</a>.</p>
                <p>If Daring Fireball looks goofy in your browser, you’re likely using a shitty browser that doesn’t support web standards. Internet Explorer, I’m looking in your direction. If you complain about this, I will laugh at you, because I do not care. If, however, you are using a modern, standards-compliant browser and have trouble viewing or reading Daring Fireball, please do let me know.</p>
<<<<<<< HEAD
            </div>
=======
            </div>
            
            
            
            
            </div>
        
    </div>
>>>>>>> 79e243db
<|MERGE_RESOLUTION|>--- conflicted
+++ resolved
@@ -1,13 +1,9 @@
-<<<<<<< HEAD
-<div class="article">
-=======
 <div id="Box">
         
         
         
         <div id="Main">
             <div class="article">
->>>>>>> 79e243db
                 
                 <p>Daring Fireball is written and produced by John Gruber.</p>
                 <p>
@@ -32,9 +28,6 @@
                 <h2>Web Standards</h2>
                 <p>Web standards are important, and Daring Fireball adheres to them. Specifically, Daring Fireball’s HTML markup should validate as either <a href="http://www.whatwg.org/specs/web-apps/current-work/">HTML 5</a> or XHTML 4.01 Transitional, its layout is constructed using <a href="http://jigsaw.w3.org/css-validator/validator?uri=http://daringfireball.net/css/fireball_screen.css">valid CSS</a>, and its syndicated feed is <a href="http://feedvalidator.org/check?url=http%3A%2F%2Fdaringfireball.net%2Findex.xml">valid Atom</a>.</p>
                 <p>If Daring Fireball looks goofy in your browser, you’re likely using a shitty browser that doesn’t support web standards. Internet Explorer, I’m looking in your direction. If you complain about this, I will laugh at you, because I do not care. If, however, you are using a modern, standards-compliant browser and have trouble viewing or reading Daring Fireball, please do let me know.</p>
-<<<<<<< HEAD
-            </div>
-=======
             </div>
             
             
@@ -42,5 +35,4 @@
             
             </div>
         
-    </div>
->>>>>>> 79e243db
+    </div>